--- conflicted
+++ resolved
@@ -692,14 +692,8 @@
 func (service *Service) Sign(_ *http.Request, args *SignArgs, reply *SignResponse) error {
 	service.vm.Ctx.Log.Debug("sign called")
 
-<<<<<<< HEAD
 	if args.Signer.IsZero() {
 		return errNilSigner
-=======
-	switch {
-	case args.Signer.Equals(ids.ShortEmpty):
-		return fmt.Errorf("signer not specified")
->>>>>>> d66c6d1c
 	}
 
 	// Get the key of the Signer
@@ -910,14 +904,11 @@
 func (service *Service) ImportAVA(_ *http.Request, args *ImportAVAArgs, response *SignResponse) error {
 	service.vm.Ctx.Log.Debug("platform.ImportAVA called")
 
-<<<<<<< HEAD
-	if args.To.IsZero() {
+	switch {
+	case args.To.IsZero():
 		return errNilTo
-=======
-	switch {
 	case args.PayerNonce == 0:
 		return fmt.Errorf("sender's next nonce not specified")
->>>>>>> d66c6d1c
 	}
 
 	// Get the key of the Signer
