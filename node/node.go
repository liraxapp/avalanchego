// (c) 2019-2020, Ava Labs, Inc. All rights reserved.
// See the file LICENSE for licensing terms.

package node

import (
	"crypto/tls"
	"crypto/x509"
	"encoding/pem"
	"errors"
	"fmt"
	"io/ioutil"
	"net"
	"os"
	"path"
	"sync"
	"time"

	"github.com/ava-labs/gecko/api"
	"github.com/ava-labs/gecko/api/admin"
	"github.com/ava-labs/gecko/api/health"
	"github.com/ava-labs/gecko/api/info"
	"github.com/ava-labs/gecko/api/keystore"
	"github.com/ava-labs/gecko/api/metrics"
	"github.com/ava-labs/gecko/chains"
	"github.com/ava-labs/gecko/chains/atomic"
	"github.com/ava-labs/gecko/database"
	"github.com/ava-labs/gecko/database/meterdb"
	"github.com/ava-labs/gecko/database/prefixdb"
	"github.com/ava-labs/gecko/genesis"
	"github.com/ava-labs/gecko/ids"
	"github.com/ava-labs/gecko/ipcs"
	"github.com/ava-labs/gecko/network"
	"github.com/ava-labs/gecko/snow/triggers"
	"github.com/ava-labs/gecko/snow/validators"
	"github.com/ava-labs/gecko/utils"
	"github.com/ava-labs/gecko/utils/constants"
	"github.com/ava-labs/gecko/utils/hashing"
	"github.com/ava-labs/gecko/utils/logging"
	"github.com/ava-labs/gecko/utils/timer"
	"github.com/ava-labs/gecko/utils/wrappers"
	"github.com/ava-labs/gecko/version"
	"github.com/ava-labs/gecko/vms"
	"github.com/ava-labs/gecko/vms/avm"
	"github.com/ava-labs/gecko/vms/nftfx"
	"github.com/ava-labs/gecko/vms/platformvm"
	"github.com/ava-labs/gecko/vms/propertyfx"
	"github.com/ava-labs/gecko/vms/rpcchainvm"
	"github.com/ava-labs/gecko/vms/secp256k1fx"
	"github.com/ava-labs/gecko/vms/spchainvm"
	"github.com/ava-labs/gecko/vms/spdagvm"
	"github.com/ava-labs/gecko/vms/timestampvm"

	ipcsapi "github.com/ava-labs/gecko/api/ipcs"
)

// Networking constants
const (
	TCP = "tcp"
)

var (
	genesisHashKey = []byte("genesisID")

	// Version is the version of this code
	Version       = version.NewDefaultVersion("avalanche", 0, 6, 0)
	versionParser = version.NewDefaultParser()
)

// Node is an instance of an Avalanche node.
type Node struct {
	Log        logging.Logger
	LogFactory logging.Factory
	HTTPLog    logging.Logger

	// This node's unique ID used when communicating with other nodes
	// (in consensus, for example)
	ID ids.ShortID

	// Storage for this node
	DB database.Database

	// Handles calls to Keystore API
	keystoreServer keystore.Keystore

	// Manages shared memory
	sharedMemory atomic.SharedMemory

	// Manages creation of blockchains and routing messages to them
	chainManager chains.Manager

	// Manages Virtual Machines
	vmManager vms.Manager

	// dispatcher for events as they happen in consensus
	DecisionDispatcher  *triggers.EventDispatcher
	ConsensusDispatcher *triggers.EventDispatcher

	IPCs *ipcs.ChainIPCs

	// Net runs the networking stack
	Net network.Network

	// this node's initial connections to the network
	beacons validators.Set

	// current validators of the network
	vdrs validators.Manager

	// Handles HTTP API calls
	APIServer api.Server

	// This node's configuration
	Config *Config

	// channel for closing the node
	nodeCloser chan<- os.Signal
}

/*
 ******************************************************************************
 *************************** P2P Networking Section ***************************
 ******************************************************************************
 */

func (n *Node) initNetworking() error {
	listener, err := net.Listen(TCP, fmt.Sprintf(":%d", n.Config.StakingLocalPort))
	if err != nil {
		return err
	}
	dialer := network.NewDialer(TCP)

	var serverUpgrader, clientUpgrader network.Upgrader
	if n.Config.EnableP2PTLS {
		cert, err := tls.LoadX509KeyPair(n.Config.StakingCertFile, n.Config.StakingKeyFile)
		if err != nil {
			return err
		}

		tlsConfig := &tls.Config{
			Certificates: []tls.Certificate{cert},
			ClientAuth:   tls.RequireAnyClientCert,
			// We do not use TLS's CA functionality, we just require an
			// authenticated channel. Therefore, we can safely skip verification
			// here.
			//
			// TODO: Security audit required
			InsecureSkipVerify: true,
		}

		serverUpgrader = network.NewTLSServerUpgrader(tlsConfig)
		clientUpgrader = network.NewTLSClientUpgrader(tlsConfig)
	} else {
		serverUpgrader = network.NewIPUpgrader()
		clientUpgrader = network.NewIPUpgrader()
	}

	// Initialize validator manager and default subnet's validator set
	defaultSubnetValidators := validators.NewSet()
	if !n.Config.EnableStaking {
		defaultSubnetValidators.Add(validators.NewValidator(n.ID, 1))
	}
	n.vdrs = validators.NewManager()
	n.vdrs.PutValidatorSet(constants.DefaultSubnetID, defaultSubnetValidators)

	n.Net = network.NewDefaultNetwork(
		n.Config.ConsensusParams.Metrics,
		n.Log,
		n.ID,
		n.Config.StakingIP,
		n.Config.NetworkID,
		Version,
		versionParser,
		listener,
		dialer,
		serverUpgrader,
		clientUpgrader,
		defaultSubnetValidators,
		n.beacons,
		n.Config.ConsensusRouter,
	)

	if !n.Config.EnableStaking {
		n.Net.RegisterHandler(&insecureValidatorManager{
			vdrs: defaultSubnetValidators,
		})
	}

	n.nodeCloser = utils.HandleSignals(func(os.Signal) {
		// errors are already logged internally if they are meaningful
		_ = n.Net.Close()
	}, os.Interrupt, os.Kill)

	return nil
}

type insecureValidatorManager struct {
	vdrs validators.Set
}

func (i *insecureValidatorManager) Connected(vdrID ids.ShortID) bool {
	i.vdrs.Add(validators.NewValidator(vdrID, 1))
	return false
}

func (i *insecureValidatorManager) Disconnected(vdrID ids.ShortID) bool {
	i.vdrs.Remove(vdrID)
	return false
}

// Dispatch starts the node's servers.
// Returns when the node exits.
func (n *Node) Dispatch() error {
	// Start the HTTP endpoint
	go n.Log.RecoverAndPanic(func() {
		if n.Config.EnableHTTPS {
			n.Log.Debug("Initializing API server with TLS Enabled")
			err := n.APIServer.DispatchTLS(n.Config.HTTPSCertFile, n.Config.HTTPSKeyFile)
			n.Log.Warn("Secure API server initialization failed with %s, attempting to create insecure API server", err)
		}

		n.Log.Debug("Initializing API server")
		err := n.APIServer.Dispatch()

		n.Log.Fatal("API server initialization failed with %s", err)

		// errors are already logged internally if they are meaningful
		_ = n.Net.Close() // If the server isn't up, shut down the node.
	})

	// Add bootstrap nodes to the peer network
	for _, peer := range n.Config.BootstrapPeers {
		if !peer.IP.Equal(n.Config.StakingIP) {
			n.Net.Track(peer.IP)
		} else {
			n.Log.Error("can't add self as a bootstrapper")
		}
	}

	return n.Net.Dispatch()
}

/*
 ******************************************************************************
 *********************** End P2P Networking Section ***************************
 ******************************************************************************
 */

func (n *Node) initDatabase() error {
	n.DB = n.Config.DB

	expectedGenesis, _, err := genesis.Genesis(n.Config.NetworkID)
	if err != nil {
		return err
	}
	rawExpectedGenesisHash := hashing.ComputeHash256(expectedGenesis)

	rawGenesisHash, err := n.DB.Get(genesisHashKey)
	if err == database.ErrNotFound {
		rawGenesisHash = rawExpectedGenesisHash
		err = n.DB.Put(genesisHashKey, rawGenesisHash)
	}
	if err != nil {
		return err
	}

	genesisHash, err := ids.ToID(rawGenesisHash)
	if err != nil {
		return err
	}
	expectedGenesisHash, err := ids.ToID(rawExpectedGenesisHash)
	if err != nil {
		return err
	}

	if !genesisHash.Equals(expectedGenesisHash) {
		return fmt.Errorf("db contains invalid genesis hash. DB Genesis: %s Generated Genesis: %s", genesisHash, expectedGenesisHash)
	}
	return nil
}

// Initialize this node's ID
// If staking is disabled, a node's ID is a hash of its IP
// Otherwise, it is a hash of the TLS certificate that this node
// uses for P2P communication
func (n *Node) initNodeID() error {
	if !n.Config.EnableP2PTLS {
		n.ID = ids.NewShortID(hashing.ComputeHash160Array([]byte(n.Config.StakingIP.String())))
		n.Log.Info("Set the node's ID to %s", n.ID)
		return nil
	}

	stakeCert, err := ioutil.ReadFile(n.Config.StakingCertFile)
	if err != nil {
		return fmt.Errorf("problem reading staking certificate: %w", err)
	}

	block, _ := pem.Decode(stakeCert)
	cert, err := x509.ParseCertificate(block.Bytes)
	if err != nil {
		return fmt.Errorf("problem parsing staking certificate: %w", err)
	}
	n.ID, err = ids.ToShortID(hashing.PubkeyBytesToAddress(cert.Raw))
	if err != nil {
		return fmt.Errorf("problem deriving staker ID from certificate: %w", err)
	}
	n.Log.Info("Set node's ID to %s", n.ID)
	return nil
}

// Create the IDs of the peers this node should first connect to
func (n *Node) initBeacons() {
	n.beacons = validators.NewSet()
	for _, peer := range n.Config.BootstrapPeers {
		n.beacons.Add(validators.NewValidator(peer.ID, 1))
	}
}

<<<<<<< HEAD
=======
// Create the vmManager and register the following vms:
// AVM, Simple Payments DAG, Simple Payments Chain
// The Platform VM is registered in initChains because
// its factory needs to reference n.chainManager, which is nil right now
func (n *Node) initVMManager(avaxAssetID ids.ID) error {
	n.vmManager = vms.NewManager(&n.APIServer, n.HTTPLog)

	errs := wrappers.Errs{}
	errs.Add(
		n.vmManager.RegisterVMFactory(avm.ID, &avm.Factory{
			AVAX:     avaxAssetID,
			Fee:      n.Config.AvaxTxFee,
			Platform: constants.PlatformChainID,
		}),
		n.vmManager.RegisterVMFactory(genesis.EVMID, &rpcchainvm.Factory{
			Path: path.Join(n.Config.PluginDir, "evm"),
		}),
		n.vmManager.RegisterVMFactory(spdagvm.ID, &spdagvm.Factory{
			TxFee: n.Config.AvaxTxFee,
		}),
		n.vmManager.RegisterVMFactory(spchainvm.ID, &spchainvm.Factory{}),
		n.vmManager.RegisterVMFactory(timestampvm.ID, &timestampvm.Factory{}),
		n.vmManager.RegisterVMFactory(secp256k1fx.ID, &secp256k1fx.Factory{}),
		n.vmManager.RegisterVMFactory(nftfx.ID, &nftfx.Factory{}),
		n.vmManager.RegisterVMFactory(propertyfx.ID, &propertyfx.Factory{}),
	)
	return errs.Err
}

>>>>>>> ba9f7426
// Create the EventDispatcher used for hooking events
// into the general process flow.
func (n *Node) initEventDispatcher() {
	n.DecisionDispatcher = &triggers.EventDispatcher{}
	n.DecisionDispatcher.Initialize(n.Log)

	n.ConsensusDispatcher = &triggers.EventDispatcher{}
	n.ConsensusDispatcher.Initialize(n.Log)

	n.Log.AssertNoError(n.ConsensusDispatcher.Register("gossip", n.Net))
}

func (n *Node) initIPCs() error {
	chainIDs := make([]ids.ID, len(n.Config.IPCDefaultChainIDs))
	for i, chainID := range n.Config.IPCDefaultChainIDs {
		id, err := ids.FromString(chainID)
		if err != nil {
			return err
		}
		chainIDs[i] = id
	}

	var err error
	n.IPCs, err = ipcs.NewChainIPCs(n.Log, n.Config.IPCPath, n.Config.NetworkID, n.ConsensusDispatcher, n.DecisionDispatcher, chainIDs)
	return err
}

// Initializes the Platform chain.
// Its genesis data specifies the other chains that should
// be created.
func (n *Node) initChains(genesisBytes []byte, avaxAssetID ids.ID) error {
	n.Log.Info("initializing chains")

<<<<<<< HEAD
=======
	vdrs := n.vdrs

	// If staking is disabled, ignore updates to Subnets' validator sets
	// Instead of updating node's validator manager, platform chain makes changes
	// to its own local validator manager (which isn't used for sampling)
	if !n.Config.EnableStaking {
		defaultSubnetValidators := validators.NewSet()
		defaultSubnetValidators.Add(validators.NewValidator(n.ID, 1))
		vdrs = validators.NewManager()
		vdrs.PutValidatorSet(constants.DefaultSubnetID, defaultSubnetValidators)
	}

	createAVMTx, err := genesis.VMGenesis(n.Config.NetworkID, avm.ID)
	if err != nil {
		return err
	}

	if err := n.vmManager.RegisterVMFactory(
		/*vmID=*/ platformvm.ID,
		/*vmFactory=*/ &platformvm.Factory{
			ChainManager:   n.chainManager,
			Validators:     vdrs,
			StakingEnabled: n.Config.EnableStaking,
			AVAX:           avaxAssetID,
			AVM:            createAVMTx.ID(),
			Fee:            n.Config.AvaxTxFee,
		},
	); err != nil {
		return err
	}

>>>>>>> ba9f7426
	// Create the Platform Chain
	n.chainManager.ForceCreateChain(chains.ChainParameters{
		ID:            constants.PlatformChainID,
		SubnetID:      constants.DefaultSubnetID,
		GenesisData:   genesisBytes, // Specifies other chains to create
		VMAlias:       platformvm.ID.String(),
		CustomBeacons: n.beacons,
	})

	bootstrapWeight, err := n.beacons.Weight()
	if err != nil {
		return fmt.Errorf("Error calculating bootstrap weight of beacons: %s", err)
	}
	reqWeight := (3*bootstrapWeight + 3) / 4

	if reqWeight == 0 {
		return nil
	}

	connectToBootstrapsTimeout := timer.NewTimer(func() {
		n.Log.Fatal("Failed to connect to bootstrap nodes. Node shutting down...")
		go n.Net.Close()
	})

	awaiter := chains.NewAwaiter(n.beacons, reqWeight, func() {
		n.Log.Info("Connected to required bootstrap nodes. Starting Platform Chain...")
		connectToBootstrapsTimeout.Cancel()
	})

	go connectToBootstrapsTimeout.Dispatch()
	connectToBootstrapsTimeout.SetTimeoutIn(15 * time.Second)

	n.Net.RegisterHandler(awaiter)
	return nil
}

// initAPIServer initializes the server that handles HTTP calls
func (n *Node) initAPIServer() {
	n.Log.Info("Initializing API server")

	n.APIServer.Initialize(n.Log, n.LogFactory, n.Config.HTTPHost, n.Config.HTTPPort)
}

// Create the vmManager, chainManager and register the following vms:
// AVM, Simple Payments DAG, Simple Payments Chain, and Platform VM
// Assumes n.DB, n.vdrs all initialized (non-nil)
func (n *Node) initChainManager(avaxAssetID ids.ID) error {
	n.vmManager = vms.NewManager(&n.APIServer, n.HTTPLog)

	createAVMTx, err := genesis.VMGenesis(n.Config.NetworkID, avm.ID)
	if err != nil {
		return err
	}

	criticalChains := ids.Set{}
	criticalChains.Add(constants.PlatformChainID, createAVMTx.ID())

	n.chainManager, err = chains.New(
		n.Config.EnableStaking,
		n.Log,
		n.LogFactory,
		n.vmManager,
		n.DecisionDispatcher,
		n.ConsensusDispatcher,
		n.DB,
		n.Config.ConsensusRouter,
		n.Net,
		n.Config.ConsensusParams,
		n.vdrs,
		n.ID,
		n.Config.NetworkID,
		&n.APIServer,
		&n.keystoreServer,
		&n.sharedMemory,
		criticalChains,
	)
	if err != nil {
		return err
	}

	vdrs := n.vdrs

	// If staking is disabled, ignore updates to Subnets' validator sets
	// Instead of updating node's validator manager, platform chain makes changes
	// to its own local validator manager (which isn't used for sampling)
	if !n.Config.EnableStaking {
		defaultSubnetValidators := validators.NewSet()
		defaultSubnetValidators.Add(validators.NewValidator(n.ID, 1))
		vdrs = validators.NewManager()
		vdrs.PutValidatorSet(constants.DefaultSubnetID, defaultSubnetValidators)
	}

	errs := wrappers.Errs{}
	errs.Add(
		n.vmManager.RegisterVMFactory(platformvm.ID, &platformvm.Factory{
			ChainManager:   n.chainManager,
			Validators:     vdrs,
			StakingEnabled: n.Config.EnableStaking,
			AVA:            avaxAssetID,
			AVM:            createAVMTx.ID(),
			Fee:            n.Config.AvaTxFee,
		}),
		n.vmManager.RegisterVMFactory(avm.ID, &avm.Factory{
			AVA: avaxAssetID,
			Fee: n.Config.AvaTxFee,
		}),
		n.vmManager.RegisterVMFactory(genesis.EVMID, &rpcchainvm.Factory{
			Path: path.Join(n.Config.PluginDir, "evm"),
		}),
		n.vmManager.RegisterVMFactory(spdagvm.ID, &spdagvm.Factory{
			TxFee: n.Config.AvaTxFee,
		}),
		n.vmManager.RegisterVMFactory(spchainvm.ID, &spchainvm.Factory{}),
		n.vmManager.RegisterVMFactory(timestampvm.ID, &timestampvm.Factory{}),
		n.vmManager.RegisterVMFactory(secp256k1fx.ID, &secp256k1fx.Factory{}),
		n.vmManager.RegisterVMFactory(nftfx.ID, &nftfx.Factory{}),
		n.vmManager.RegisterVMFactory(propertyfx.ID, &propertyfx.Factory{}),
	)
	if errs.Errored() {
		return errs.Err
	}

	n.chainManager.AddRegistrant(&n.APIServer)
	return nil
}

// initSharedMemory initializes the shared memory for cross chain interation
func (n *Node) initSharedMemory() {
	n.Log.Info("initializing SharedMemory")
	sharedMemoryDB := prefixdb.New([]byte("shared memory"), n.DB)
	n.sharedMemory.Initialize(n.Log, sharedMemoryDB)
}

// initKeystoreAPI initializes the keystore service
// Assumes n.APIServer is already set
func (n *Node) initKeystoreAPI() error {
	n.Log.Info("initializing keystore")
	keystoreDB := prefixdb.New([]byte("keystore"), n.DB)
	n.keystoreServer.Initialize(n.Log, keystoreDB)
	keystoreHandler, err := n.keystoreServer.CreateHandler()
	if err != nil {
		return err
	}
	if !n.Config.KeystoreAPIEnabled {
		n.Log.Info("skipping keystore API initializaion because it has been disabled")
		return nil
	}
	n.Log.Info("initializing keystore API")
	return n.APIServer.AddRoute(keystoreHandler, &sync.RWMutex{}, "keystore", "", n.HTTPLog)
}

// initMetricsAPI initializes the Metrics API
// Assumes n.APIServer is already set
func (n *Node) initMetricsAPI() error {
	registry, handler := metrics.NewService()
	// It is assumed by components of the system that the Metrics interface is
	// non-nil. So, it is set regardless of if the metrics API is available or not.
	n.Config.ConsensusParams.Metrics = registry
	if !n.Config.MetricsAPIEnabled {
		n.Log.Info("skipping metrics API initialization because it has been disabled")
		return nil
	}

	n.Log.Info("initializing metrics API")

	db, err := meterdb.New("gecko_db", registry, n.DB)
	if err != nil {
		return err
	}
	n.DB = db

	return n.APIServer.AddRoute(handler, &sync.RWMutex{}, "metrics", "", n.HTTPLog)
}

// initAdminAPI initializes the Admin API service
// Assumes n.log, n.chainManager, and n.ValidatorAPI already initialized
func (n *Node) initAdminAPI() error {
	if !n.Config.AdminAPIEnabled {
		n.Log.Info("skipping admin API initialization because it has been disabled")
		return nil
	}
	n.Log.Info("initializing admin API")
	service, err := admin.NewService(n.Log, n.chainManager, &n.APIServer)
	if err != nil {
		return err
	}
	return n.APIServer.AddRoute(service, &sync.RWMutex{}, "admin", "", n.HTTPLog)
}

func (n *Node) initInfoAPI() error {
	if !n.Config.InfoAPIEnabled {
		n.Log.Info("skipping info API initializaion because it has been disabled")
		return nil
	}
	n.Log.Info("initializing info API")
	service, err := info.NewService(n.Log, Version, n.ID, n.Config.NetworkID, n.chainManager, n.Net)
	if err != nil {
		return err
	}
	return n.APIServer.AddRoute(service, &sync.RWMutex{}, "info", "", n.HTTPLog)
}

// initHealthAPI initializes the Health API service
// Assumes n.Log, n.Net, n.APIServer, n.HTTPLog already initialized
func (n *Node) initHealthAPI() error {
	if !n.Config.HealthAPIEnabled {
		n.Log.Info("skipping health API initializaion because it has been disabled")
		return nil
	}
	n.Log.Info("initializing Health API")
	service := health.NewService(n.Log)
	if err := service.RegisterHeartbeat("network.validators.heartbeat", n.Net, 5*time.Minute); err != nil {
		return fmt.Errorf("couldn't register heartbeat health check: %w", err)
	}
	isBootstrappedFunc := func() (interface{}, error) {
		if pChainID, err := n.chainManager.Lookup("P"); err != nil {
			return nil, errors.New("P-Chain not created")
		} else if !n.chainManager.IsBootstrapped(pChainID) {
			return nil, errors.New("P-Chain not bootstrapped")
		}
		if xChainID, err := n.chainManager.Lookup("X"); err != nil {
			return nil, errors.New("X-Chain not created")
		} else if !n.chainManager.IsBootstrapped(xChainID) {
			return nil, errors.New("X-Chain not bootstrapped")
		}
		if cChainID, err := n.chainManager.Lookup("C"); err != nil {
			return nil, errors.New("C-Chain not created")
		} else if !n.chainManager.IsBootstrapped(cChainID) {
			return nil, errors.New("C-Chain not bootstrapped")
		}
		return nil, nil
	}
	// Passes if the P, X and C chains are finished bootstrapping
	if err := service.RegisterMonotonicCheckFunc("chains.default.bootstrapped", isBootstrappedFunc); err != nil {
		return err
	}
	handler, err := service.Handler()
	if err != nil {
		return err
	}
	return n.APIServer.AddRoute(handler, &sync.RWMutex{}, "health", "", n.HTTPLog)
}

// initIPCAPI initializes the IPC API service
// Assumes n.log and n.chainManager already initialized
func (n *Node) initIPCAPI() error {
	if !n.Config.IPCAPIEnabled {
		n.Log.Info("skipping ipc API initializaion because it has been disabled")
		return nil
	}
	n.Log.Info("initializing ipc API")
	service, err := ipcsapi.NewService(n.Log, n.chainManager, &n.APIServer, n.IPCs)
	if err != nil {
		return err
	}
	return n.APIServer.AddRoute(service, &sync.RWMutex{}, "ipcs", "", n.HTTPLog)
}

// Give chains and VMs aliases as specified by the genesis information
func (n *Node) initAliases() error {
	n.Log.Info("initializing aliases")
	defaultAliases, chainAliases, vmAliases, err := genesis.Aliases(n.Config.NetworkID)
	if err != nil {
		return err
	}

	for chainIDKey, aliases := range chainAliases {
		chainID := ids.NewID(chainIDKey)
		for _, alias := range aliases {
			if err := n.chainManager.Alias(chainID, alias); err != nil {
				return err
			}
		}
	}
	for vmIDKey, aliases := range vmAliases {
		vmID := ids.NewID(vmIDKey)
		for _, alias := range aliases {
			if err := n.vmManager.Alias(vmID, alias); err != nil {
				return err
			}
		}
	}
	for url, aliases := range defaultAliases {
		if err := n.APIServer.AddAliases(url, aliases...); err != nil {
			return err
		}
	}
	return nil
}

// Initialize this node
func (n *Node) Initialize(Config *Config, logger logging.Logger, logFactory logging.Factory) error {
	n.Log = logger
	n.LogFactory = logFactory
	n.Config = Config
	n.Log.Info("Gecko version is: %s", Version)

	httpLog, err := logFactory.MakeSubdir("http")
	if err != nil {
		return fmt.Errorf("problem initializing HTTP logger: %w", err)
	}
	n.HTTPLog = httpLog

	if err := n.initDatabase(); err != nil { // Set up the node's database
		return fmt.Errorf("problem initializing database: %w", err)
	}

	if err = n.initNodeID(); err != nil { // Derive this node's ID
		return fmt.Errorf("problem initializing staker ID: %w", err)
	}

	n.initBeacons()

	// Start HTTP APIs
	n.initAPIServer()                           // Start the API Server
	if err := n.initKeystoreAPI(); err != nil { // Start the Keystore API
		return fmt.Errorf("couldn't initialize keystore API: %w", err)
	}
	if err := n.initMetricsAPI(); err != nil { // Start the Metrics API
		return fmt.Errorf("couldn't initialize metrics API: %w", err)
	}

	n.initSharedMemory() // Initialize shared memory

	if err = n.initNetworking(); err != nil { // Set up all networking
		return fmt.Errorf("problem initializing networking: %w", err)
	}

	n.initEventDispatcher() // Set up the event dipatcher

	genesisBytes, avaxAssetID, err := genesis.Genesis(n.Config.NetworkID)
	if err != nil {
		return fmt.Errorf("couldn't create genesis bytes: %w", err)
	}
	if err := n.initChainManager(avaxAssetID); err != nil { // Set up the chain manager
		return fmt.Errorf("couldn't initialize chain manager: %w", err)
	}
	if err := n.initAdminAPI(); err != nil { // Start the Admin API
		return fmt.Errorf("couldn't initialize admin API: %w", err)
	}
	if err := n.initInfoAPI(); err != nil { // Start the Info API
		return fmt.Errorf("couldn't initialize info API: %w", err)
	}
	if err := n.initHealthAPI(); err != nil { // Start the Health API
		return fmt.Errorf("couldn't initialize health API: %w", err)
	}
	if err := n.initIPCAPI(); err != nil { // Start the IPC API
		return fmt.Errorf("couldn't initialize ipc API: %w", err)
	}
	if err := n.initAliases(); err != nil { // Set up aliases
		return fmt.Errorf("couldn't initialize aliases: %w", err)
	}
	if err := n.initChains(genesisBytes, avaxAssetID); err != nil { // Start the Platform chain
		return fmt.Errorf("couldn't initialize chains: %w", err)
	}
	if err := n.initIPCs(); err != nil { // Start the IPCs
		return fmt.Errorf("couldn't initialize IPCs: %w", err)
	}
	return nil
}

// Shutdown this node
func (n *Node) Shutdown() {
	n.Log.Info("shutting down the node")
	// Close already logs its own error if one occurs, so the error is ignored
	// here
	_ = n.Net.Close()
	n.chainManager.Shutdown()
	utils.ClearSignals(n.nodeCloser)
	n.Log.Info("node shut down successfully")
}<|MERGE_RESOLUTION|>--- conflicted
+++ resolved
@@ -316,48 +316,16 @@
 	}
 }
 
-<<<<<<< HEAD
-=======
-// Create the vmManager and register the following vms:
-// AVM, Simple Payments DAG, Simple Payments Chain
-// The Platform VM is registered in initChains because
-// its factory needs to reference n.chainManager, which is nil right now
-func (n *Node) initVMManager(avaxAssetID ids.ID) error {
-	n.vmManager = vms.NewManager(&n.APIServer, n.HTTPLog)
-
-	errs := wrappers.Errs{}
-	errs.Add(
-		n.vmManager.RegisterVMFactory(avm.ID, &avm.Factory{
-			AVAX:     avaxAssetID,
-			Fee:      n.Config.AvaxTxFee,
-			Platform: constants.PlatformChainID,
-		}),
-		n.vmManager.RegisterVMFactory(genesis.EVMID, &rpcchainvm.Factory{
-			Path: path.Join(n.Config.PluginDir, "evm"),
-		}),
-		n.vmManager.RegisterVMFactory(spdagvm.ID, &spdagvm.Factory{
-			TxFee: n.Config.AvaxTxFee,
-		}),
-		n.vmManager.RegisterVMFactory(spchainvm.ID, &spchainvm.Factory{}),
-		n.vmManager.RegisterVMFactory(timestampvm.ID, &timestampvm.Factory{}),
-		n.vmManager.RegisterVMFactory(secp256k1fx.ID, &secp256k1fx.Factory{}),
-		n.vmManager.RegisterVMFactory(nftfx.ID, &nftfx.Factory{}),
-		n.vmManager.RegisterVMFactory(propertyfx.ID, &propertyfx.Factory{}),
-	)
-	return errs.Err
-}
-
->>>>>>> ba9f7426
 // Create the EventDispatcher used for hooking events
 // into the general process flow.
-func (n *Node) initEventDispatcher() {
+func (n *Node) initEventDispatcher() error {
 	n.DecisionDispatcher = &triggers.EventDispatcher{}
 	n.DecisionDispatcher.Initialize(n.Log)
 
 	n.ConsensusDispatcher = &triggers.EventDispatcher{}
 	n.ConsensusDispatcher.Initialize(n.Log)
 
-	n.Log.AssertNoError(n.ConsensusDispatcher.Register("gossip", n.Net))
+	return n.ConsensusDispatcher.Register("gossip", n.Net)
 }
 
 func (n *Node) initIPCs() error {
@@ -381,40 +349,6 @@
 func (n *Node) initChains(genesisBytes []byte, avaxAssetID ids.ID) error {
 	n.Log.Info("initializing chains")
 
-<<<<<<< HEAD
-=======
-	vdrs := n.vdrs
-
-	// If staking is disabled, ignore updates to Subnets' validator sets
-	// Instead of updating node's validator manager, platform chain makes changes
-	// to its own local validator manager (which isn't used for sampling)
-	if !n.Config.EnableStaking {
-		defaultSubnetValidators := validators.NewSet()
-		defaultSubnetValidators.Add(validators.NewValidator(n.ID, 1))
-		vdrs = validators.NewManager()
-		vdrs.PutValidatorSet(constants.DefaultSubnetID, defaultSubnetValidators)
-	}
-
-	createAVMTx, err := genesis.VMGenesis(n.Config.NetworkID, avm.ID)
-	if err != nil {
-		return err
-	}
-
-	if err := n.vmManager.RegisterVMFactory(
-		/*vmID=*/ platformvm.ID,
-		/*vmFactory=*/ &platformvm.Factory{
-			ChainManager:   n.chainManager,
-			Validators:     vdrs,
-			StakingEnabled: n.Config.EnableStaking,
-			AVAX:           avaxAssetID,
-			AVM:            createAVMTx.ID(),
-			Fee:            n.Config.AvaxTxFee,
-		},
-	); err != nil {
-		return err
-	}
-
->>>>>>> ba9f7426
 	// Create the Platform Chain
 	n.chainManager.ForceCreateChain(chains.ChainParameters{
 		ID:            constants.PlatformChainID,
@@ -513,19 +447,19 @@
 			ChainManager:   n.chainManager,
 			Validators:     vdrs,
 			StakingEnabled: n.Config.EnableStaking,
-			AVA:            avaxAssetID,
+			AVAX:           avaxAssetID,
 			AVM:            createAVMTx.ID(),
-			Fee:            n.Config.AvaTxFee,
+			Fee:            n.Config.AvaxTxFee,
 		}),
 		n.vmManager.RegisterVMFactory(avm.ID, &avm.Factory{
-			AVA: avaxAssetID,
-			Fee: n.Config.AvaTxFee,
+			AVAX: avaxAssetID,
+			Fee:  n.Config.AvaxTxFee,
 		}),
 		n.vmManager.RegisterVMFactory(genesis.EVMID, &rpcchainvm.Factory{
 			Path: path.Join(n.Config.PluginDir, "evm"),
 		}),
 		n.vmManager.RegisterVMFactory(spdagvm.ID, &spdagvm.Factory{
-			TxFee: n.Config.AvaTxFee,
+			TxFee: n.Config.AvaxTxFee,
 		}),
 		n.vmManager.RegisterVMFactory(spchainvm.ID, &spchainvm.Factory{}),
 		n.vmManager.RegisterVMFactory(timestampvm.ID, &timestampvm.Factory{}),
@@ -743,7 +677,9 @@
 		return fmt.Errorf("problem initializing networking: %w", err)
 	}
 
-	n.initEventDispatcher() // Set up the event dipatcher
+	if err = n.initEventDispatcher(); err != nil { // Set up the event dipatcher
+		return fmt.Errorf("problem initializing event dispatcher: %w", err)
+	}
 
 	genesisBytes, avaxAssetID, err := genesis.Genesis(n.Config.NetworkID)
 	if err != nil {
